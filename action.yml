<<<<<<< HEAD
name: 'Environment Inspector'
description: 'Displays comprehensive environment variables and system information for GitHub Actions debugging'
=======
name: 'Environment Variables'
description: 'Shows all environment variables grouped by prefix'
>>>>>>> 1d7e15f6
author: 'LTomer'

runs:
  using: 'node24'
  main: 'dist/index.js'

branding:
  icon: 'activity'
  color: 'green'<|MERGE_RESOLUTION|>--- conflicted
+++ resolved
@@ -1,10 +1,6 @@
-<<<<<<< HEAD
 name: 'Environment Inspector'
 description: 'Displays comprehensive environment variables and system information for GitHub Actions debugging'
-=======
-name: 'Environment Variables'
-description: 'Shows all environment variables grouped by prefix'
->>>>>>> 1d7e15f6
+
 author: 'LTomer'
 
 runs:
